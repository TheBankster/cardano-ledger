module Ledger.Core where

import qualified Crypto.Hash as Crypto
import qualified Data.ByteArray as BA
import qualified Data.ByteString.Char8 as BS
import Data.Map.Strict (Map)
import Data.Set (Set)
import qualified Data.Set as Set
import qualified Data.Map.Strict as Map
import GHC.Natural (minusNaturalMaybe)
import Numeric.Natural (Natural)

import Ledger.Signatures

-- | Hash part of the ledger paylod
class HasHash a where
  hash :: a -> Hash

---------------------------------------------------------------------------------
-- Signing and verification
---------------------------------------------------------------------------------

-- |Representation of the owner of key pair.
newtype Owner = Owner Natural deriving (Show, Eq, Ord)

class HasOwner a where
  owner :: a -> Owner

-- |Signing Key.
newtype SKey = SKey Owner deriving (Show, Eq, Ord)

instance HasOwner SKey where
  owner (SKey o) = o

-- |Verification Key.
newtype VKey = VKey Owner deriving (Show, Eq, Ord)

<<<<<<< HEAD
-- | A genesis key is a specialisation of a generic VKey.
newtype VKeyGen = VKeyGen VKey
  deriving (Eq, Ord, Show)

=======
instance HasHash VKey where
  hash = Crypto.hash

instance BA.ByteArrayAccess VKey where
  length        = BA.length . BS.pack . show
  withByteArray = BA.withByteArray . BS.pack . show

instance HasOwner VKey where
  owner (VKey o) = o

-- | A genesis key is a specialisation of a generic VKey.
newtype VKeyGenesis = VKeyGenesis VKey
  deriving (Eq, Ord, Show)

instance HasOwner VKeyGenesis where
  owner (VKeyGenesis vk) = owner vk

>>>>>>> 000c0644
-- |Key Pair.
data KeyPair = KeyPair
  {sKey :: SKey, vKey :: VKey} deriving (Show, Eq, Ord)

-- |Return a key pair for a given owner.
keyPair :: Owner -> KeyPair
keyPair o = KeyPair (SKey o) (VKey o)

-- |A digital signature.
data Sig a = Sig a Owner deriving (Show, Eq, Ord)

-- |Produce a digital signature
sign :: SKey -> a -> Sig a
sign (SKey k) d = Sig d k

-- |Verify a digital signature
verify :: Eq a => VKey -> a -> Sig a -> Bool
verify (VKey vk) vd (Sig sd sk) = vk == sk && vd == sd

---------------------------------------------------------------------------------
-- Slots and Epochs
---------------------------------------------------------------------------------

newtype Epoch = Epoch Natural
  deriving (Eq, Ord, Show)

newtype Slot = Slot Natural
  deriving (Eq, Ord, Show)

-- | A number of slots.
--
--   We use this newtype to distinguish between a cardinal slot and a relative
--   period of slots.
newtype SlotCount = SlotCount Natural
  deriving (Eq, Ord, Show)

-- | Add a slot count to a slot.
addSlot :: Slot -> SlotCount -> Slot
addSlot (Slot n) (SlotCount m) = Slot $ m + n

-- | Subtract a slot count from a slot.
--
--   This is bounded below by 0.
minusSlot :: Slot -> SlotCount -> Slot
minusSlot (Slot n) (SlotCount m) = case minusNaturalMaybe m n of
  Nothing -> Slot 0
  Just k  -> Slot k

---------------------------------------------------------------------------------
-- Domain restriction and exclusion
---------------------------------------------------------------------------------

-- |Domain restriction
--
(◁) :: Ord a => Set a -> Map a b -> Map a b
s ◁ r = Map.filterWithKey (\k _ -> k `Set.member` s) r

-- |Domain exclusion
--
(⋪) :: Ord a => Set a -> Map a b -> Map a b
s ⋪ r = Map.filterWithKey (\k _ -> k `Set.notMember` s) r

-- | Union Override
(⨃) :: Ord a => Map a b -> Map a b -> Map a b
d0 ⨃ d1 = d1 `Map.union` (Map.keysSet d1 ⋪ d0)<|MERGE_RESOLUTION|>--- conflicted
+++ resolved
@@ -35,12 +35,6 @@
 -- |Verification Key.
 newtype VKey = VKey Owner deriving (Show, Eq, Ord)
 
-<<<<<<< HEAD
--- | A genesis key is a specialisation of a generic VKey.
-newtype VKeyGen = VKeyGen VKey
-  deriving (Eq, Ord, Show)
-
-=======
 instance HasHash VKey where
   hash = Crypto.hash
 
@@ -58,7 +52,6 @@
 instance HasOwner VKeyGenesis where
   owner (VKeyGenesis vk) = owner vk
 
->>>>>>> 000c0644
 -- |Key Pair.
 data KeyPair = KeyPair
   {sKey :: SKey, vKey :: VKey} deriving (Show, Eq, Ord)
