--- conflicted
+++ resolved
@@ -190,17 +190,10 @@
 
   -- | Render the context.
   --
-<<<<<<< HEAD
   --   This is used to show assertion violations.
   renderTRC :: TRC a -> String
   renderTRC = const mempty
-=======
-  --   Defaults to using 'show', but note that this does not know how to render
-  --   the context. So for more information you should define your own renderer
-  --   here.
-  renderAssertionViolation :: AssertionViolation a -> String
-  renderAssertionViolation = show
->>>>>>> d44b93d3
+
 
 -- | Embed one STS within another.
 class (STS sub, STS super, BaseM sub ~ BaseM super) => Embed sub super where
