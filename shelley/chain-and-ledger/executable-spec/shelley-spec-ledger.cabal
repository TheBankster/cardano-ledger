--- conflicted
+++ resolved
@@ -117,217 +117,4 @@
     -- Added for clone of Core
     bimap,
     hashable,
-<<<<<<< HEAD
-    goblins
-
-test-suite shelley-spec-ledger-test
-    type:                exitcode-stdio-1.0
-    main-is:             Tests.hs
-    other-modules:
-      Test.Cardano.Crypto.VRF.Fake
-      Test.Shelley.Spec.Ledger.Address.Bootstrap
-      Test.Shelley.Spec.Ledger.ConcreteCryptoTypes
-      Test.Shelley.Spec.Ledger.Examples
-      Test.Shelley.Spec.Ledger.Examples.Cast
-      Test.Shelley.Spec.Ledger.Examples.Combinators
-      Test.Shelley.Spec.Ledger.Examples.Federation
-      Test.Shelley.Spec.Ledger.Examples.Init
-      Test.Shelley.Spec.Ledger.Examples.EmptyBlock
-      Test.Shelley.Spec.Ledger.Examples.PoolLifetime
-      Test.Shelley.Spec.Ledger.Fees
-      Test.Shelley.Spec.Ledger.Generator.Block
-      Test.Shelley.Spec.Ledger.Generator.Constants
-      Test.Shelley.Spec.Ledger.Generator.Core
-      Test.Shelley.Spec.Ledger.Generator.Delegation
-      Test.Shelley.Spec.Ledger.Generator.MetaData
-      Test.Shelley.Spec.Ledger.Generator.Presets
-      Test.Shelley.Spec.Ledger.Generator.Trace.Chain
-      Test.Shelley.Spec.Ledger.Generator.Trace.DCert
-      Test.Shelley.Spec.Ledger.Generator.Trace.Ledger
-      Test.Shelley.Spec.Ledger.Generator.Update
-      Test.Shelley.Spec.Ledger.Generator.Utxo
-      Test.Shelley.Spec.Ledger.MultiSigExamples
-      Test.Shelley.Spec.Ledger.NonTraceProperties.Generator
-      Test.Shelley.Spec.Ledger.NonTraceProperties.Mutator
-      Test.Shelley.Spec.Ledger.NonTraceProperties.PropertyTests
-      Test.Shelley.Spec.Ledger.NonTraceProperties.Serialization
-      Test.Shelley.Spec.Ledger.NonTraceProperties.Validity
-      Test.Shelley.Spec.Ledger.Orphans
-      Test.Shelley.Spec.Ledger.PropertyTests
-      Test.Shelley.Spec.Ledger.Rewards
-      Test.Shelley.Spec.Ledger.Rules.ClassifyTraces
-      Test.Shelley.Spec.Ledger.Rules.TestChain
-      Test.Shelley.Spec.Ledger.Rules.TestDeleg
-      Test.Shelley.Spec.Ledger.Rules.TestDelegs
-      Test.Shelley.Spec.Ledger.Rules.TestLedger
-      Test.Shelley.Spec.Ledger.Rules.TestPool
-      Test.Shelley.Spec.Ledger.Rules.TestPoolreap
-      Test.Shelley.Spec.Ledger.Rules.TestUtxo
-      Test.Shelley.Spec.Ledger.Rules.TestUtxow
-      Test.Shelley.Spec.Ledger.Serialisation
-      Test.Shelley.Spec.Ledger.Serialisation.CDDL
-      Test.Shelley.Spec.Ledger.Serialisation.Generators
-      Test.Shelley.Spec.Ledger.Serialisation.Generators.Genesis
-      Test.Shelley.Spec.Ledger.Serialisation.Golden.Address
-      Test.Shelley.Spec.Ledger.Serialisation.Golden.Encoding
-      Test.Shelley.Spec.Ledger.Serialisation.Golden.Genesis
-      Test.Shelley.Spec.Ledger.Serialisation.Tripping.CBOR
-      Test.Shelley.Spec.Ledger.Serialisation.Tripping.JSON
-      Test.Shelley.Spec.Ledger.SetAlgTests
-      Test.Shelley.Spec.Ledger.Shrinkers
-      Test.Shelley.Spec.Ledger.STSTests
-      Test.Shelley.Spec.Ledger.UnitTests
-      Test.Shelley.Spec.Ledger.Utils
-      Test.TestScenario
-    hs-source-dirs:      test
-    ghc-options:
-      -threaded
-      -rtsopts
-      -with-rtsopts=-N
-      -Wall
-      -Wcompat
-      -Wincomplete-record-updates
-      -Wincomplete-uni-patterns
-      -Wredundant-constraints
-      -- We set a bound here so that we're alerted of potential space
-      -- leaks in our generators (or test) code.
-      --
-      -- The 4 megabytes stack bound and 200 megabytes heap bound were
-      -- determined ad-hoc.
-      "-with-rtsopts=-K4m -M250m"
-    if (!flag(development))
-      ghc-options:
-        -Werror
-    build-depends:
-      QuickCheck,
-      aeson,
-      base,
-      base16-bytestring,
-      binary,
-      bytestring,
-      bytestring-conversion,
-      cardano-binary,
-      cardano-crypto,
-      cardano-crypto-class,
-      cardano-crypto-test,
-      cardano-crypto-wrapper,
-      cardano-ledger,
-      cardano-ledger-test,
-      cardano-prelude,
-      cardano-prelude-test,
-      cardano-slotting,
-      cborg,
-      containers,
-      cryptonite,
-      byron-spec-ledger,
-      directory,
-      shelley-spec-ledger,
-      generic-random,
-      hedgehog,
-      hedgehog-quickcheck,
-      HUnit,
-      iproute,
-      multiset,
-      process-extras,
-      scientific,
-      small-steps,
-      small-steps-test,
-      tasty,
-      tasty-hedgehog,
-      tasty-hunit,
-      tasty-quickcheck,
-      text,
-      time,
-      transformers
-
-benchmark mainbench
-  type:             exitcode-stdio-1.0
-  hs-source-dirs:   bench,
-                    test
-  main-is:          Main.hs
-  other-modules:    BenchUTxOAggregate,
-                    BenchValidation,
-                    Shelley.Spec.Ledger.Bench.Gen
-                    Test.Cardano.Crypto.VRF.Fake,
-                    Test.Shelley.Spec.Ledger.Address.Bootstrap,
-                    Test.Shelley.Spec.Ledger.BenchmarkFunctions,
-                    Test.Shelley.Spec.Ledger.ConcreteCryptoTypes,
-                    Test.Shelley.Spec.Ledger.Examples,
-                    Test.Shelley.Spec.Ledger.Examples.Cast,
-                    Test.Shelley.Spec.Ledger.Generator.Block,
-                    Test.Shelley.Spec.Ledger.Generator.Constants,
-                    Test.Shelley.Spec.Ledger.Generator.Core,
-                    Test.Shelley.Spec.Ledger.Generator.Delegation,
-                    Test.Shelley.Spec.Ledger.Generator.Trace.Ledger
-                    Test.Shelley.Spec.Ledger.Generator.MetaData,
-                    Test.Shelley.Spec.Ledger.Generator.Presets,
-                    Test.Shelley.Spec.Ledger.Generator.Presets,
-                    Test.Shelley.Spec.Ledger.Shrinkers,
-                    Test.Shelley.Spec.Ledger.Generator.Trace.DCert,
-                    Test.Shelley.Spec.Ledger.Generator.Trace.Chain,
-                    Test.Shelley.Spec.Ledger.Generator.Update,
-                    Test.Shelley.Spec.Ledger.Generator.Utxo,
-                    Test.Shelley.Spec.Ledger.NonTraceProperties.Generator,
-                    Test.Shelley.Spec.Ledger.NonTraceProperties.Mutator,
-                    Test.Shelley.Spec.Ledger.NonTraceProperties.Validity,
-                    Test.Shelley.Spec.Ledger.Orphans,
-                    Test.Shelley.Spec.Ledger.Serialisation.Generators,
-                    Test.Shelley.Spec.Ledger.Utils
-
-
-  build-depends:    MonadRandom,
-                    QuickCheck,
-                    base,
-                    bytestring,
-                    bytestring-conversion,
-                    cardano-binary,
-                    cardano-crypto,
-                    cardano-crypto-class,
-                    cardano-crypto-test,
-                    cardano-crypto-wrapper,
-                    cardano-ledger,
-                    cardano-ledger-test,
-                    cardano-prelude,
-                    cardano-prelude-test,
-                    cardano-slotting,
-                    containers,
-                    criterion,
-                    cryptonite,
-                    deepseq,
-                    generic-random,
-                    hedgehog,
-                    mtl,
-                    QuickCheck,
-                    tasty-quickcheck,
-                    tasty-hunit,
-                    tasty,
-                    text,
-                    time,
-                    hedgehog-quickcheck,
-                    iproute,
-                    random,
-                    scientific,
-                    shelley-spec-ledger,
-                    small-steps,
-                    small-steps-test,
-                    tasty,
-                    tasty-hunit,
-                    tasty-quickcheck,
-                    time,
-                    transformers
-  ghc-options:
-      -threaded
-      -rtsopts
-      -with-rtsopts=-N
-      -Wall
-      -Wcompat
-      -Wincomplete-record-updates
-      -Wincomplete-uni-patterns
-      -Wredundant-constraints
-      -O
-  if (!flag(development))
-    ghc-options:
-      -Werror
-=======
-    goblins
->>>>>>> b24402e4
+    goblins