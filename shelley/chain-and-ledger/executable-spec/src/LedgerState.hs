--- conflicted
+++ resolved
@@ -158,27 +158,12 @@
   StakeShare Rational
   deriving (Show, Ord, Eq, NoUnexpectedThunks)
 
-<<<<<<< HEAD
--- | Construct an optional probability value
-mkStakeShare :: Rational -> Maybe StakeShare
-mkStakeShare p =
-  if 0 <= p
-    then Just $ StakeShare p
-    else Nothing
-
 -- | State of staking pool delegations and rewards
-data DState hashAlgo dsignAlgo = DState
+data DState crypto = DState
     {  -- |The active stake keys.
-      _stkCreds    :: StakeCreds hashAlgo dsignAlgo
+      _stkCreds    :: StakeCreds           crypto
       -- |The active reward accounts.
-    ,  _rewards    :: RewardAccounts hashAlgo dsignAlgo
-=======
-data DState crypto= DState
-    {  -- |The active stake keys.
-      _stkCreds    :: StakeCreds crypto
-      -- |The active accounts.
-    ,  _rewards    :: RewardAccounts crypto
->>>>>>> 70ac8472
+    ,  _rewards    :: RewardAccounts       crypto
       -- |The current delegations.
     , _delegations :: Map (StakeCredential crypto) (KeyHash crypto)
       -- |The pointed to hash keys.
@@ -193,12 +178,8 @@
 
 instance NoUnexpectedThunks (DState crypto)
 
-<<<<<<< HEAD
 -- | Current state of staking pools and their certificate counters.
-data PState hashAlgo dsignAlgo vrfAlgo = PState
-=======
-data PState crypto= PState
->>>>>>> 70ac8472
+data PState crypto = PState
     { -- |The active stake pools.
       _stPools     :: StakePools crypto
       -- |The pool parameters.
@@ -209,13 +190,8 @@
 
 instance NoUnexpectedThunks (PState crypto)
 
-<<<<<<< HEAD
 -- | The state associated with the current stake delegation.
-data DPState hashAlgo dsignAlgo vrfAlgo =
-=======
--- |The state associated with the current stake delegation.
-data DPState crypto=
->>>>>>> 70ac8472
+data DPState crypto =
     DPState
     {
       _dstate :: DState crypto
@@ -305,25 +281,15 @@
 -- | New Epoch state and environment
 data NewEpochState crypto=
   NewEpochState {
-<<<<<<< HEAD
-    nesEL     :: Epoch                                   -- ^ Last epoch
-  , nesBprev  :: BlocksMade hashAlgo dsignAlgo           -- ^ Blocks made before current epoch
-  , nesBcur   :: BlocksMade hashAlgo dsignAlgo           -- ^ Blocks made in current epoch
-  , nesEs     :: EpochState hashAlgo dsignAlgo vrfAlgo   -- ^ Epoch state before current
-  , nesRu     :: Maybe (RewardUpdate hashAlgo dsignAlgo) -- ^ Possible reward update
-  , nesPd     :: PoolDistr hashAlgo dsignAlgo vrfAlgo    -- ^ Stake distribution within the stake pool
-  , nesOsched :: Map Slot
+    nesEL     :: Epoch                       -- ^ Last epoch
+  , nesBprev  :: BlocksMade          crypto  -- ^ Blocks made before current epoch
+  , nesBcur   :: BlocksMade          crypto  -- ^ Blocks made in current epoch
+  , nesEs     :: EpochState          crypto  -- ^ Epoch state before current
+  , nesRu     :: Maybe (RewardUpdate crypto) -- ^ Possible reward update
+  , nesPd     :: PoolDistr           crypto  -- ^ Stake distribution within the stake pool
+  , nesOsched :: Map  Slot
                      (Maybe
-                       (GenKeyHash hashAlgo dsignAlgo))  -- ^ Overlay schedule for PBFT vs Praos
-=======
-    nesEL    :: Epoch
-  , nesBprev :: BlocksMade crypto
-  , nesBcur  :: BlocksMade crypto
-  , nesEs    :: EpochState crypto
-  , nesRu    :: Maybe (RewardUpdate crypto)
-  , nesPd    :: PoolDistr crypto
-  , nesOsched :: Map Slot (Maybe (GenKeyHash crypto))
->>>>>>> 70ac8472
+                       (GenKeyHash   crypto))  -- ^ Overlay schedule for PBFT vs Praos
   } deriving (Show, Eq, Generic)
 
 instance NoUnexpectedThunks (NewEpochState crypto)
