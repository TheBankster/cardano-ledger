{-# LANGUAGE DataKinds #-}
{-# LANGUAGE DeriveGeneric #-}
{-# LANGUAGE EmptyDataDecls #-}
{-# LANGUAGE FlexibleContexts #-}
{-# LANGUAGE FlexibleInstances #-}
{-# LANGUAGE TypeFamilies #-}
{-# LANGUAGE UndecidableInstances #-}

module Shelley.Spec.Ledger.STS.Ocert
  ( OCERT,
    PredicateFailure (..),
    OCertEnv (..),
  )
where

import Cardano.Prelude (NoUnexpectedThunks, asks)
import Control.State.Transition
import Data.Map.Strict (Map)
import qualified Data.Map.Strict as Map
import Data.Word (Word64)
import GHC.Generics (Generic)
import Numeric.Natural (Natural)
import Shelley.Spec.Ledger.BaseTypes
import Shelley.Spec.Ledger.BlockChain
import Shelley.Spec.Ledger.Core (addpair)
import Shelley.Spec.Ledger.Crypto
import Shelley.Spec.Ledger.Keys
import Shelley.Spec.Ledger.OCert

data OCERT crypto

instance
  ( Crypto crypto,
    DSignable crypto (VerKeyKES crypto, Natural, KESPeriod),
    KESignable crypto (BHBody crypto)
  ) =>
  STS (OCERT crypto)
  where
  type
    State (OCERT crypto) =
      Map (KeyHash 'BlockIssuer crypto) Natural
  type
    Signal (OCERT crypto) =
      BHeader crypto
  type Environment (OCERT crypto) = OCertEnv crypto
  type BaseM (OCERT crypto) = ShelleyBase
  data PredicateFailure (OCERT crypto)
    = KESBeforeStartOCERT
        !KESPeriod -- OCert Start KES Period
        !KESPeriod -- Current KES Period
    | KESAfterEndOCERT
        !KESPeriod -- Current KES Period
        !KESPeriod -- OCert Start KES Period
        !Word64 -- Max KES Key Evolutions
    | CounterTooSmallOCERT
        !Natural -- last KES counter used
        !Natural -- current KES counter
    | InvalidSignatureOCERT -- TODO use whole OCert
        !Natural -- OCert counter
        !KESPeriod -- OCert KES period
    | InvalidKesSignatureOCERT
        !Word -- current KES Period
        !Word -- KES start period
        !Word -- expected KES evolutions
        !String -- error message given by Consensus Layer
    | NoCounterForKeyHashOCERT
        !(KeyHash 'BlockIssuer crypto) -- stake pool key hash
    deriving (Show, Eq, Generic)

  initialRules = [pure Map.empty]
  transitionRules = [ocertTransition]

instance NoUnexpectedThunks (PredicateFailure (OCERT crypto))

ocertTransition ::
  ( Crypto crypto,
    DSignable crypto (VerKeyKES crypto, Natural, KESPeriod),
    KESignable crypto (BHBody crypto)
  ) =>
  TransitionRule (OCERT crypto)
ocertTransition =
  judgmentContext >>= \(TRC (env, cs, BHeader bhb sigma)) -> do
    let OCert vk_hot n c0@(KESPeriod c0_) tau = bheaderOCert bhb
        vkey = bheaderVk bhb
        hk = hashKey vkey
        s = bheaderSlotNo bhb
    kp@(KESPeriod kp_) <- liftSTS $ kesPeriod s

    maxKESiterations <- liftSTS $ asks maxKESEvo

    c0 <= kp ?! KESBeforeStartOCERT c0 kp
    kp_ < c0_ + (fromIntegral maxKESiterations)
      ?! KESAfterEndOCERT kp c0 maxKESiterations

    let t = if kp_ >= c0_ then kp_ - c0_ else 0 -- this is required to prevent an
    -- arithmetic underflow, in the
    -- case of kp_ < c0_ we get the
    -- above `KESBeforeStartOCERT`
    -- predicate failure in the
    -- transition.
    verifySignedDSIGN vkey (vk_hot, n, c0) tau ?! InvalidSignatureOCERT n c0
    verifySignedKES () vk_hot t bhb sigma ?!: InvalidKesSignatureOCERT kp_ c0_ t

    case currentIssueNo env cs hk of
      Nothing -> do
        failBecause $ NoCounterForKeyHashOCERT hk
        pure cs
      Just m -> do
<<<<<<< HEAD
        m <= n ?! CounterTooSmallOCERT m n
        pure $ addpair hk n cs
=======
        m <= n ?! KESPeriodWrongOCERT m n
        pure $ addpair hk n cs -- cs ⨃ (singleton hk n)
>>>>>>> c58fafe8
<|MERGE_RESOLUTION|>--- conflicted
+++ resolved
@@ -106,10 +106,5 @@
         failBecause $ NoCounterForKeyHashOCERT hk
         pure cs
       Just m -> do
-<<<<<<< HEAD
-        m <= n ?! CounterTooSmallOCERT m n
-        pure $ addpair hk n cs
-=======
-        m <= n ?! KESPeriodWrongOCERT m n
-        pure $ addpair hk n cs -- cs ⨃ (singleton hk n)
->>>>>>> c58fafe8
+        m <= n ?! CounterTooSmallOCERT m n -- cs ⨃ (singleton hk n)
+        pure $ addpair hk n cs