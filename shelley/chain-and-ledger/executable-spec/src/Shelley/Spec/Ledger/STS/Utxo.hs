{-# LANGUAGE DataKinds #-}
{-# LANGUAGE DeriveGeneric #-}
{-# LANGUAGE EmptyDataDecls #-}
{-# LANGUAGE FlexibleContexts #-}
{-# LANGUAGE FlexibleInstances #-}
{-# LANGUAGE LambdaCase #-}
{-# LANGUAGE MultiParamTypeClasses #-}
{-# LANGUAGE NamedFieldPuns #-}
{-# LANGUAGE OverloadedStrings #-}
{-# LANGUAGE ScopedTypeVariables #-}
{-# LANGUAGE TypeApplications #-}
{-# LANGUAGE TypeFamilies #-}
{-# LANGUAGE UndecidableInstances #-}

module Shelley.Spec.Ledger.STS.Utxo
  ( UTXO,
    UtxoEnv (..),
    PredicateFailure (..),
  )
where

import Cardano.Binary
  ( FromCBOR (..),
    ToCBOR (..),
    encodeListLen,
  )
import Cardano.Prelude (NoUnexpectedThunks (..), asks)
import Control.Iterate.SetAlgebra (dom, eval, rng, (∪), (⊆), (⋪))
import Control.State.Transition
  ( Assertion (..),
    AssertionViolation (..),
    Embed,
    IRC (..),
    InitialRule,
    STS (..),
    TRC (..),
    TransitionRule,
    judgmentContext,
    liftSTS,
    trans,
    wrapFailed,
    (?!),
  )
import Data.Foldable (foldl', toList)
import Data.Map.Strict (Map)
import qualified Data.Map.Strict as Map
import Data.Set (Set)
import qualified Data.Set as Set
import Data.Typeable (Typeable)
import Data.Word (Word8)
import GHC.Generics (Generic)
import Shelley.Spec.Ledger.Address
  ( Addr (AddrBootstrap),
    bootstrapAddressAttrsSize,
    getNetwork,
    getRwdNetwork,
  )
import Shelley.Spec.Ledger.BaseTypes (Network, ShelleyBase, invalidKey, networkId)
import Shelley.Spec.Ledger.Coin (Coin (..))
import Shelley.Spec.Ledger.Crypto (Crypto)
import Shelley.Spec.Ledger.Keys (GenDelegs, KeyHash, KeyRole (..))
import Shelley.Spec.Ledger.LedgerState
  ( UTxOState (..),
    consumed,
    emptyPPUPState,
    keyRefunds,
    minfee,
    produced,
    txsize,
  )
import Shelley.Spec.Ledger.PParams (PParams, PParams' (..))
import Shelley.Spec.Ledger.STS.Ppup (PPUP, PPUPEnv (..))
import Shelley.Spec.Ledger.Serialization
  ( decodeList,
    decodeRecordSum,
    decodeSet,
    encodeFoldable,
  )
import Shelley.Spec.Ledger.Slot (SlotNo)
import Shelley.Spec.Ledger.Tx (Tx (..), TxIn, TxOut (..))
import Shelley.Spec.Ledger.TxData
  ( PoolParams,
    RewardAcnt,
    TxBody (..),
    unWdrl,
  )
import Shelley.Spec.Ledger.UTxO
  ( UTxO (..),
    balance,
    totalDeposits,
    txCreatesNoScriptAddrs,
    txins,
    txouts,
    txup,
  )

data UTXO crypto

data UtxoEnv crypto
  = UtxoEnv
      SlotNo
      PParams
      (Map (KeyHash 'StakePool crypto) (PoolParams crypto))
      (GenDelegs crypto)
  deriving (Show)

instance
  (Crypto crypto) =>
  STS (UTXO crypto)
  where
  type State (UTXO crypto) = UTxOState crypto
  type Signal (UTXO crypto) = Tx crypto
  type Environment (UTXO crypto) = UtxoEnv crypto
  type BaseM (UTXO crypto) = ShelleyBase
  data PredicateFailure (UTXO crypto)
    = BadInputsUTxO
        !(Set (TxIn crypto)) -- The bad transaction inputs
    | ExpiredUTxO
        !SlotNo -- transaction's time to live
        !SlotNo -- current slot
    | MaxTxSizeUTxO
        !Integer -- the actual transaction size
        !Integer -- the max transaction size
    | InputSetEmptyUTxO
    | FeeTooSmallUTxO
        !Coin -- the minimum fee for this transaction
        !Coin -- the fee supplied in this transaction
    | ValueNotConservedUTxO
        !Coin -- the Coin consumed by this transaction
        !Coin -- the Coin produced by this transaction
    | WrongNetwork
        !Network -- the expected network id
        !(Set (Addr crypto)) -- the set of addresses with incorrect network IDs
    | WrongNetworkWithdrawal
        !Network -- the expected network id
        !(Set (RewardAcnt crypto)) -- the set of reward addresses with incorrect network IDs
    | OutputTooSmallUTxO
        ![TxOut crypto] -- list of supplied transaction outputs that are too small
    | UpdateFailure (PredicateFailure (PPUP crypto)) -- Subtransition Failures
    | OutputBootAddrAttrsTooBig
        ![TxOut crypto] -- list of supplied bad transaction outputs
    | ScriptsEmbargoed -- blocking use of scripts for the moment
    deriving (Eq, Show, Generic)
  transitionRules = [utxoInductive]
  initialRules = [initialLedgerState]

<<<<<<< HEAD
  renderTRC = show
=======
  renderAssertionViolation AssertionViolation {avSTS, avMsg, avCtx} =
    "AssertionViolation (" <> avSTS <> "): " <> avMsg <> "\n" <> show avCtx
>>>>>>> d44b93d3

  assertions =
    [ PostCondition
        "UTxO must increase fee pot"
        (\(TRC (_, st, _)) st' -> _fees st' >= _fees st),
      PostCondition
        "Deposit pot must not be negative"
        (\_ st' -> _deposited st' >= 0),
      let utxoBalance us = _deposited us + _fees us + balance (_utxo us)
          withdrawals txb = foldl' (+) (Coin 0) $ unWdrl $ _wdrls txb
       in PostCondition
            "Should preserve ADA in the UTxO state"
            ( \(TRC (_, us, tx)) us' ->
                utxoBalance us + withdrawals (_body tx) == utxoBalance us'
            )
    ]

instance NoUnexpectedThunks (PredicateFailure (UTXO crypto))

instance
  (Typeable crypto, Crypto crypto) =>
  ToCBOR (PredicateFailure (UTXO crypto))
  where
  toCBOR = \case
    BadInputsUTxO ins ->
      encodeListLen 2 <> toCBOR (0 :: Word8) <> encodeFoldable ins
    (ExpiredUTxO a b) ->
      encodeListLen 3 <> toCBOR (1 :: Word8)
        <> toCBOR a
        <> toCBOR b
    (MaxTxSizeUTxO a b) ->
      encodeListLen 3 <> toCBOR (2 :: Word8)
        <> toCBOR a
        <> toCBOR b
    InputSetEmptyUTxO -> encodeListLen 1 <> toCBOR (3 :: Word8)
    (FeeTooSmallUTxO a b) ->
      encodeListLen 3 <> toCBOR (4 :: Word8)
        <> toCBOR a
        <> toCBOR b
    (ValueNotConservedUTxO a b) ->
      encodeListLen 3 <> toCBOR (5 :: Word8)
        <> toCBOR a
        <> toCBOR b
    OutputTooSmallUTxO outs ->
      encodeListLen 2 <> toCBOR (6 :: Word8)
        <> encodeFoldable outs
    (UpdateFailure a) ->
      encodeListLen 2 <> toCBOR (7 :: Word8)
        <> toCBOR a
    (WrongNetwork right wrongs) ->
      encodeListLen 3 <> toCBOR (8 :: Word8)
        <> toCBOR right
        <> encodeFoldable wrongs
    (WrongNetworkWithdrawal right wrongs) ->
      encodeListLen 3 <> toCBOR (9 :: Word8)
        <> toCBOR right
        <> encodeFoldable wrongs
    OutputBootAddrAttrsTooBig outs ->
      encodeListLen 2 <> toCBOR (10 :: Word8)
        <> encodeFoldable outs
    ScriptsEmbargoed ->
      encodeListLen 1 <> toCBOR (11 :: Word8)

instance
  (Crypto crypto) =>
  FromCBOR (PredicateFailure (UTXO crypto))
  where
  fromCBOR =
    decodeRecordSum "PredicateFailureUTXO" $
      \case
        0 -> do
          ins <- decodeSet fromCBOR
          pure (2, BadInputsUTxO ins) -- The (2,..) indicates the number of things decoded, INCLUDING the tags, which are decoded by decodeRecordSumNamed
        1 -> do
          a <- fromCBOR
          b <- fromCBOR
          pure (3, ExpiredUTxO a b)
        2 -> do
          a <- fromCBOR
          b <- fromCBOR
          pure (3, MaxTxSizeUTxO a b)
        3 -> pure (1, InputSetEmptyUTxO)
        4 -> do
          a <- fromCBOR
          b <- fromCBOR
          pure (3, FeeTooSmallUTxO a b)
        5 -> do
          a <- fromCBOR
          b <- fromCBOR
          pure (3, ValueNotConservedUTxO a b)
        6 -> do
          outs <- decodeList fromCBOR
          pure (2, OutputTooSmallUTxO outs)
        7 -> do
          a <- fromCBOR
          pure (2, UpdateFailure a)
        8 -> do
          right <- fromCBOR
          wrongs <- decodeSet fromCBOR
          pure (3, WrongNetwork right wrongs)
        9 -> do
          right <- fromCBOR
          wrongs <- decodeSet fromCBOR
          pure (3, WrongNetworkWithdrawal right wrongs)
        10 -> do
          outs <- decodeList fromCBOR
          pure (2, OutputBootAddrAttrsTooBig outs)
        11 ->
          pure (1, ScriptsEmbargoed)
        k -> invalidKey k

initialLedgerState :: InitialRule (UTXO crypto)
initialLedgerState = do
  IRC _ <- judgmentContext
  pure $ UTxOState (UTxO Map.empty) (Coin 0) (Coin 0) emptyPPUPState

utxoInductive ::
  forall crypto.
  Crypto crypto =>
  TransitionRule (UTXO crypto)
utxoInductive = do
  TRC (UtxoEnv slot pp stakepools genDelegs, u, tx) <- judgmentContext
  let UTxOState utxo deposits' fees ppup = u
  let txb = _body tx

  _ttl txb >= slot ?! ExpiredUTxO (_ttl txb) slot

  txins txb /= Set.empty ?! InputSetEmptyUTxO

  let minFee = minfee pp tx
      txFee = _txfee txb
  minFee <= txFee ?! FeeTooSmallUTxO minFee txFee

  eval (txins txb ⊆ dom utxo) ?! BadInputsUTxO (txins txb `Set.difference` eval (dom utxo))

  ni <- liftSTS $ asks networkId
  let addrsWrongNetwork =
        filter
          (\a -> getNetwork a /= ni)
          (fmap (\(TxOut a _) -> a) $ toList $ _outputs txb)
  null addrsWrongNetwork ?! WrongNetwork ni (Set.fromList addrsWrongNetwork)
  let wdrlsWrongNetwork =
        filter
          (\a -> getRwdNetwork a /= ni)
          (Map.keys . unWdrl . _wdrls $ txb)
  null wdrlsWrongNetwork ?! WrongNetworkWithdrawal ni (Set.fromList wdrlsWrongNetwork)

  let consumed_ = consumed pp utxo txb
      produced_ = produced pp stakepools txb
  consumed_ == produced_ ?! ValueNotConservedUTxO consumed_ produced_

  -- process Protocol Parameter Update Proposals
  ppup' <- trans @(PPUP crypto) $ TRC (PPUPEnv slot pp genDelegs, ppup, txup tx)

  let outputs = Set.toList (eval (rng (txouts txb)))
      minUTxOValue = _minUTxOValue pp
      outputsTooSmall = [out | out@(TxOut _ c) <- outputs, c < minUTxOValue]
  null outputsTooSmall ?! OutputTooSmallUTxO outputsTooSmall

  -- Bootstrap (i.e. Byron) addresses have variable sized attributes in them.
  -- It is important to limit their overall size.
  let outputsAttrsTooBig =
        [out | out@(TxOut (AddrBootstrap addr) _) <- outputs, bootstrapAddressAttrsSize addr > 64]
  null outputsAttrsTooBig ?! OutputBootAddrAttrsTooBig outputsAttrsTooBig

  -- Block use of script addresses until we fix the ScriptHash size mismatch.
  txCreatesNoScriptAddrs txb ?! ScriptsEmbargoed

  let maxTxSize_ = fromIntegral (_maxTxSize pp)
      txSize_ = txsize tx
  txSize_ <= maxTxSize_ ?! MaxTxSizeUTxO txSize_ maxTxSize_

  let refunded = keyRefunds pp txb
  let txCerts = toList $ _certs txb
  let depositChange = totalDeposits pp stakepools txCerts - refunded

  pure
    UTxOState
      { _utxo = eval ((txins txb ⋪ utxo) ∪ txouts txb),
        _deposited = deposits' + depositChange,
        _fees = fees + (_txfee txb),
        _ppups = ppup'
      }

instance
  Crypto crypto =>
  Embed (PPUP crypto) (UTXO crypto)
  where
  wrapFailed = UpdateFailure<|MERGE_RESOLUTION|>--- conflicted
+++ resolved
@@ -144,12 +144,7 @@
   transitionRules = [utxoInductive]
   initialRules = [initialLedgerState]
 
-<<<<<<< HEAD
   renderTRC = show
-=======
-  renderAssertionViolation AssertionViolation {avSTS, avMsg, avCtx} =
-    "AssertionViolation (" <> avSTS <> "): " <> avMsg <> "\n" <> show avCtx
->>>>>>> d44b93d3
 
   assertions =
     [ PostCondition
