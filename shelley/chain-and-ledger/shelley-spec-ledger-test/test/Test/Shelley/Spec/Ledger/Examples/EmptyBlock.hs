--- conflicted
+++ resolved
@@ -69,9 +69,6 @@
     . (newLab blockEx1)
     $ initStEx1
 
-<<<<<<< HEAD
-exEmptyBlock :: ExMock c => CHAINExample c
-=======
 -- | = Empty Block Example
 --
 -- This is the most minimal example of using the CHAIN STS transition.
@@ -79,6 +76,5 @@
 --
 -- The only things that change in the chain state are the
 -- evolving and candidate nonces, and the last applied block.
-exEmptyBlock :: Mock c => CHAINExample c
->>>>>>> b4750c14
+exEmptyBlock :: ExMock c => CHAINExample c
 exEmptyBlock = CHAINExample initStEx1 blockEx1 (Right expectedStEx1)